--- conflicted
+++ resolved
@@ -725,10 +725,6 @@
 
 # Aya
 def selection_nodes(state: FlightSearchState) -> HotelSearchState:
-<<<<<<< HEAD
-    ...
-
-=======
     """Ask user to choose a flight offer by ID, then map selection to hotel search state.
 
     Behavior:
@@ -973,7 +969,6 @@
     hotel_state["adult"] = 1
 
     return hotel_state
->>>>>>> 32b4dc13
 # Rodaina & Saif
 def get_city_IDs_node(state: HotelSearchState) -> HotelSearchState:
     """Get city IDs using Amadeus API for hotel search based on flight results."""
